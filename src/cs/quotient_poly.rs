--- conflicted
+++ resolved
@@ -20,7 +20,6 @@
     pub fn compute_quotient_poly(
         &self,
         domain: &EvaluationDomain<E::Fr>,
-<<<<<<< HEAD
         prep_circ: &PreProcessedCircuit<E>,
         w_poly: [&Polynomial<E::Fr>; 3],
         pi_poly: &Polynomial<E::Fr>,
@@ -31,37 +30,10 @@
         let alpha_poly = Polynomial::from_coefficients_slice(&[*alpha]);
         // Compute `gamma` polynomial (degree zero).
         let gamma_poly = Polynomial::from_coefficients_slice(&[*gamma]);
-=======
-        transcript: &mut dyn TranscriptProtocol<E>,
-        preprocessed_circuit: &PreProcessedCircuit<E>,
-        z_poly: &Polynomial<E::Fr>,
-        shifted_z_poly: &Polynomial<E::Fr>,
-        w_poly: [&Polynomial<E::Fr>; 3],
-        public_input_poly: &Polynomial<E::Fr>,
-        beta: &E::Fr,
-        gamma: &E::Fr,
-    ) -> (
-        Polynomial<E::Fr>,
-        Polynomial<E::Fr>,
-        Polynomial<E::Fr>,
-        E::Fr,
-    ) {
-        let n = domain.size();
-        let k1 = E::Fr::multiplicative_generator();
-        let k2 = E::Fr::from_repr(13.into());
-
-        // Generate challenge
-        let alpha = transcript.challenge_scalar(b"alpha");
-
-        let alpha_poly = Polynomial::from_coefficients_slice(&[alpha]);
-        let alpha_sq_poly = Polynomial::from_coefficients_slice(&[alpha.square()]);
-        let alpha_cu_poly = Polynomial::from_coefficients_slice(&[alpha.square() * &alpha]);
->>>>>>> abf5fd0e
 
         let w_l_poly = w_poly[0];
         let w_r_poly = w_poly[1];
         let w_o_poly = w_poly[2];
-<<<<<<< HEAD
         // Rename wire-selector polynomials to clarify code.
         let qm_ws_poly = &prep_circ.qm_poly();
         let ql_ws_poly = &prep_circ.ql_poly();
@@ -166,63 +138,6 @@
         // Build t_hi(X)
         let t_hi = &x_pow_2n_poly * &t_x_split[2];
         (t_lo, t_mid, t_hi)
-=======
-
-        let gamma_poly = Polynomial::from_coefficients_slice(&[*gamma]);
-        let w_l_gamma_poly = w_l_poly + &gamma_poly;
-        let w_r_gamma_poly = w_r_poly + &gamma_poly;
-        let w_o_gamma_poly = w_o_poly + &gamma_poly;
-
-        // Compute components for t(X)
-        let t_1 = self.compute_quotient_first_component(
-            domain,
-            preprocessed_circuit.qm_poly(),
-            preprocessed_circuit.ql_poly(),
-            preprocessed_circuit.qr_poly(),
-            preprocessed_circuit.qo_poly(),
-            preprocessed_circuit.qc_poly(),
-            alpha_poly,
-            w_l_poly,
-            w_r_poly,
-            w_o_poly,
-            &public_input_poly,
-        );
-        let t_2 = self.compute_quotient_second_component(
-            domain,
-            &alpha_sq_poly,
-            &k1,
-            &k2,
-            beta,
-            z_poly,
-            &w_l_gamma_poly,
-            &w_r_gamma_poly,
-            &w_o_gamma_poly,
-        );
-        let t_3 = self.compute_quotient_third_component(
-            domain,
-            &alpha_sq_poly,
-            beta,
-            shifted_z_poly,
-            &w_l_gamma_poly,
-            &w_r_gamma_poly,
-            &w_o_gamma_poly,
-            preprocessed_circuit.left_sigma_poly(),
-            preprocessed_circuit.right_sigma_poly(),
-            preprocessed_circuit.out_sigma_poly(),
-        );
-        let t_4 = self.compute_quotient_fourth_component(domain, z_poly, alpha_cu_poly);
-
-        let t_x_0 = &t_1 + &t_2;
-        assert_eq!(t_x_0.degree(), 3 * n + 5);
-        let t_x_1 = &t_3 + &t_4;
-        assert_eq!(t_x_1.degree(), 3 * n + 5);
-
-        // XXX: Adding all components in one variable using AddAsign produces a panic
-        let t_x = &t_x_0 + &t_x_1;
-
-        let (t_lo, t_mid, t_hi) = self.split_tx_poly(n, &t_x);
-        (t_lo, t_mid, t_hi, alpha)
->>>>>>> abf5fd0e
     }
 
     fn compute_quotient_first_component(
