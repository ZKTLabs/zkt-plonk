use super::constraint_system::{Variable, WireData, WireType};
use crate::transcript::TranscriptProtocol;
use merlin::Transcript;

use algebra::{
    curves::PairingEngine,
    fields::{Field, PrimeField},
};
use ff_fft::{DensePolynomial as Polynomial, EvaluationDomain};
use itertools::izip;
use rand_core::{CryptoRng, RngCore};
use rayon::prelude::*;
use std::marker::PhantomData;

pub struct Permutation<E: PairingEngine> {
    _engine: PhantomData<E>,

    // These are the actual variable values
    // N.B. They should not be exposed to the end user once added into the composer
    variables: Vec<E::Fr>,

    // maps variables to the wire data that they are assosciated with
    // To then later create the necessary permutations
    // XXX: the index will be the Variable reference, so it may be better to use a map to be more explicit here
    pub(crate) variable_map: Vec<Vec<WireData>>,

    left_sigma_mapping: Option<Vec<E::Fr>>,
    right_sigma_mapping: Option<Vec<E::Fr>>,
    out_sigma_mapping: Option<Vec<E::Fr>>,
}

impl<E: PairingEngine> Permutation<E> {
    /// Creates a permutation struct which will ultimately create the permutation polynomial
    pub fn new() -> Permutation<E> {
        Permutation::with_capacity(0)
    }
    pub fn with_capacity(expected_size: usize) -> Permutation<E> {
        Permutation {
            _engine: PhantomData,
            variables: Vec::with_capacity(expected_size),
            variable_map: Vec::with_capacity(expected_size),

            left_sigma_mapping: None,
            right_sigma_mapping: None,
            out_sigma_mapping: None,
        }
    }
    /// Adds a Scalar into the system and creates a new variable for it
    pub fn new_variable(&mut self, s: E::Fr) -> Variable {
        // Push scalar into the system
        self.variables.push(s);

        // Add an empty space for it in the variable map
        self.variable_map.push(Vec::new());

        assert_eq!(self.variables.len(), self.variable_map.len());

        // Return reference to scalar
        let index = self.variables.len() - 1;
        Variable(index)
    }
    /// Checks that the variables are valid by determining if they have been added to the system
    fn valid_variables(&self, variables: &[Variable]) -> bool {
        let num_variables = self.variable_map.len();
        for variable in variables.iter() {
            let index = variable.0;
            if index >= num_variables {
                return false;
            }
        }
        return true;
    }
    /// Maps a set of variables (a,b,c) to a set of Wires (left, right, out) where `n` is the gate index
    pub fn add_variable_to_map(&mut self, a: Variable, b: Variable, c: Variable, n: usize) {
        assert!(self.valid_variables(&[a, b, c]));

        let left: WireData = WireData::new(n, WireType::Left);
        let right: WireData = WireData::new(n, WireType::Right);
        let output: WireData = WireData::new(n, WireType::Output);

        // Map each variable to the wires it is assosciated with
        // This essentially tells use that:
        // Variable `a` is being used in the n'th gate as a left wire
        // Variable `b` is being used in the n'th gate as a right wire
        // Variable `c` is being used in the n'th gate as a output wire
        self.variable_map[a.0].push(left);
        self.variable_map[b.0].push(right);
        self.variable_map[c.0].push(output);
    }
    /// Convert variables to their actual Scalars
    pub(super) fn witness_vars_to_scalars(
        &self,
        w_l: &[Variable],
        w_r: &[Variable],
        w_o: &[Variable],
    ) -> (Vec<E::Fr>, Vec<E::Fr>, Vec<E::Fr>) {
        // XXX: We could probably chuck this check, as it will fail if variables are not valid
        assert!(
            self.valid_variables(w_l) && self.valid_variables(w_r) && self.valid_variables(w_o)
        );

        (
            w_l.par_iter().map(|var| self.variables[var.0]).collect(),
            w_r.par_iter().map(|var| self.variables[var.0]).collect(),
            w_o.par_iter().map(|var| self.variables[var.0]).collect(),
        )
    }

    // Performs shift by one permutation and computes sigma_1, sigma_2 and sigma_3 permutations from the variable maps
    pub(super) fn compute_sigma_permutations(&mut self, n: usize) -> [Vec<usize>; 3] {
        let sigma_1: Vec<_> = (0 + WireType::Left as usize..n + WireType::Left as usize).collect();
        let sigma_2: Vec<_> =
            (0 + WireType::Right as usize..n + WireType::Right as usize).collect();
        let sigma_3: Vec<_> =
            (0 + WireType::Output as usize..n + WireType::Output as usize).collect();

        assert_eq!(sigma_1.len(), n);
        assert_eq!(sigma_2.len(), n);
        assert_eq!(sigma_3.len(), n);

        let mut sigmas = [sigma_1, sigma_2, sigma_3];

        for variable in self.variable_map.iter() {
            // Gets the data for each wire assosciated with this variable
            for (wire_index, current_wire) in variable.iter().enumerate() {
                // Fetch index of the next wire, if it is the last element
                // We loop back around to the beginning
                let next_index = match wire_index == variable.len() - 1 {
                    true => 0,
                    false => wire_index + 1,
                };

                // Fetch the next wire
                let next_wire = &variable[next_index];

                // Map current wire to the next wire
                // XXX: We could probably split up sigmas and do a match statement here
                // Or even better, to avoid the allocations when defining sigma_1,sigma_2 and sigma_3 we can use a better more explicit encoding
                sigmas[current_wire.wire_type as usize >> 30][current_wire.gate_index] =
                    next_wire.gate_index + next_wire.wire_type as usize;
            }
        }

        sigmas
    }

    fn compute_permutation_lagrange(
        &self,
        sigma_mapping: &[usize],
        domain: &EvaluationDomain<E::Fr>,
    ) -> Vec<E::Fr> {
        let k1 = E::Fr::multiplicative_generator();
<<<<<<< HEAD
        let k2 = E::Fr::from(13.into());
=======
        let k2 = E::Fr::from_repr(13.into());
>>>>>>> abf5fd0e

        let roots: Vec<_> = domain.elements().collect();

        let lagrange_poly: Vec<E::Fr> = sigma_mapping
            .iter()
            .map(|x| {
                // XXX: We can probably just pass around WireData and then we no longer need to do the conversion here
                let wire_data: WireData = x.into();
                let root = &roots[wire_data.gate_index];
                match wire_data.wire_type {
                    WireType::Left => *root,
                    WireType::Right => k1 * root,
                    WireType::Output => k2 * root,
                }
            })
            .collect();

        lagrange_poly
    }

    pub fn compute_sigma_polynomials(
        &mut self,
        n: usize,
        domain: &EvaluationDomain<E::Fr>,
    ) -> (Polynomial<E::Fr>, Polynomial<E::Fr>, Polynomial<E::Fr>) {
        // Compute sigma mappings
        let sigmas = self.compute_sigma_permutations(n);

        assert_eq!(sigmas[0].len(), n);
        assert_eq!(sigmas[1].len(), n);
        assert_eq!(sigmas[2].len(), n);

        // define the sigma permutations using two non quadratic residues
        let left_sigma = self.compute_permutation_lagrange(&sigmas[0], domain);
        let right_sigma = self.compute_permutation_lagrange(&sigmas[1], domain);
        let out_sigma = self.compute_permutation_lagrange(&sigmas[2], domain);

        let left_sigma_poly = Polynomial::from_coefficients_vec(domain.ifft(&left_sigma));
        let right_sigma_poly = Polynomial::from_coefficients_vec(domain.ifft(&right_sigma));
        let out_sigma_poly = Polynomial::from_coefficients_vec(domain.ifft(&out_sigma));

        self.left_sigma_mapping = Some(left_sigma);
        self.right_sigma_mapping = Some(right_sigma);
        self.out_sigma_mapping = Some(out_sigma);

        (left_sigma_poly, right_sigma_poly, out_sigma_poly)
    }

    pub(crate) fn compute_permutation_poly<R>(
        &self,
        domain: &EvaluationDomain<E::Fr>,
        mut rng: &mut R,
        w_l: &[E::Fr],
        w_r: &[E::Fr],
        w_o: &[E::Fr],
        (beta, gamma): &(E::Fr, E::Fr),
    ) -> (Polynomial<E::Fr>, Polynomial<E::Fr>)
    where
        R: RngCore + CryptoRng,
    {
        let z_coefficients = self.compute_fast_permutation_poly(domain, w_l, w_r, w_o, beta, gamma);

        // Compute permutation polynomial, the shifted version and blind it
        let mut z_poly = Polynomial::from_coefficients_vec(domain.ifft(&z_coefficients));

        // Shift permutation coefficients by one and compute the shifted polynomial
        let mut shifted_z_coefficients = self.shift_poly_by_one(z_coefficients);
        let mut shifted_z_poly =
            Polynomial::from_coefficients_vec(domain.ifft(&shifted_z_coefficients));

        // Compute blinding polynomial
        let z_blinder = Polynomial::rand(2, &mut rng).mul_by_vanishing_poly(*domain);

        let z_poly_blinded = &z_poly + &z_blinder;
        let shifted_z_poly_blinded = &shifted_z_poly + &z_blinder;

        (z_poly_blinded, shifted_z_poly_blinded)
    }
    // shifts the polynomials by one root of unity
    fn shift_poly_by_one(&self, z_coefficients: Vec<E::Fr>) -> Vec<E::Fr> {
        let mut shifted_z_coefficients = z_coefficients;
        shifted_z_coefficients.push(shifted_z_coefficients[0]);
        shifted_z_coefficients.remove(0);
        shifted_z_coefficients
    }

    fn compute_slow_permutation_poly<I>(
        &self,
        domain: &EvaluationDomain<E::Fr>,
        w_l: I,
        w_r: I,
        w_o: I,
        beta: &E::Fr,
        gamma: &E::Fr,
    ) -> (Vec<E::Fr>, Vec<E::Fr>, Vec<E::Fr>)
    where
        I: Iterator<Item = E::Fr>,
    {
        let n = domain.size();

        let k1 = E::Fr::multiplicative_generator();
<<<<<<< HEAD
        let k2 = E::Fr::from(13.into());
=======
        let k2 = E::Fr::from_repr(13.into());
>>>>>>> abf5fd0e

        let left_sigma_mapping = self.left_sigma_mapping.as_ref().unwrap();
        let right_sigma_mapping = self.right_sigma_mapping.as_ref().unwrap();
        let out_sigma_mapping = self.out_sigma_mapping.as_ref().unwrap();

        // Compute beta * sigma polynomials
        let beta_left_sigma_iter = left_sigma_mapping.iter().map(|sigma| *sigma * beta);
        let beta_right_sigma_iter = right_sigma_mapping.iter().map(|sigma| *sigma * beta);
        let beta_out_sigma_iter = out_sigma_mapping.iter().map(|sigma| *sigma * beta);

        // Compute beta * roots
        let beta_roots_iter = domain.elements().map(|root| root * beta);

        // Compute beta * roots * k1
        let beta_roots_k1_iter = domain.elements().map(|root| (k1 * beta) * &root);

        // Compute beta * roots * k2
        let beta_roots_k2_iter = domain.elements().map(|root| (k2 * beta) * &root);

        // Compute left_wire + gamma
        let wL_gamma: Vec<_> = w_l.map(|w| w + gamma).collect();

        // Compute right_wire + gamma
        let wR_gamma: Vec<_> = w_r.map(|w| w + gamma).collect();

        // Compute out_wire + gamma
        let wO_gamma: Vec<_> = w_o.map(|w| w + gamma).collect();

        let mut numerator_partial_components: Vec<E::Fr> = Vec::with_capacity(n);
        let mut denominator_partial_components: Vec<E::Fr> = Vec::with_capacity(n);

        let mut numerator_coefficients: Vec<E::Fr> = Vec::with_capacity(n);
        let mut denominator_coefficients: Vec<E::Fr> = Vec::with_capacity(n);

        // First element in both of them is one
        numerator_coefficients.push(E::Fr::one());
        denominator_coefficients.push(E::Fr::one());

        // Compute numerator coefficients
        for (w_l_gamma, w_r_gamma, w_o_gamma, beta_root, beta_root_k1, beta_root_k2) in izip!(
            wL_gamma.iter(),
            wR_gamma.iter(),
            wO_gamma.iter(),
            beta_roots_iter,
            beta_roots_k1_iter,
            beta_roots_k2_iter,
        ) {
            // (w_L + beta * root + gamma)
            let prod_a = beta_root + w_l_gamma;

            // (w_R + beta * root * k_1 + gamma)
            let prod_b = beta_root_k1 + w_r_gamma;

            // (w_O + beta * root * k_2 + gamma)
            let prod_c = beta_root_k2 + w_o_gamma;

            let mut prod = prod_a * &prod_b;
            prod = prod * &prod_c;

            numerator_partial_components.push(prod);

            prod = prod * numerator_coefficients.last().unwrap();

            numerator_coefficients.push(prod);
        }

        // Compute denominator coefficients
        for (w_l_gamma, w_r_gamma, w_o_gamma, beta_left_sigma, beta_right_sigma, beta_out_sigma) in izip!(
            wL_gamma,
            wR_gamma,
            wO_gamma,
            beta_left_sigma_iter,
            beta_right_sigma_iter,
            beta_out_sigma_iter,
        ) {
            // (w_L + beta * root + gamma)
            let prod_a = beta_left_sigma + &w_l_gamma;

            // (w_R + beta * root * k_1 + gamma)
            let prod_b = beta_right_sigma + &w_r_gamma;

            // (w_O + beta * root * k_2 + gamma)
            let prod_c = beta_out_sigma + &w_o_gamma;

            let mut prod = prod_a * &prod_b;
            prod = prod * &prod_c;

            denominator_partial_components.push(prod);

            let last_element = denominator_coefficients.last().unwrap();

            prod = prod * last_element;

            denominator_coefficients.push(prod);
        }

        assert_eq!(denominator_coefficients.len(), n + 1);
        assert_eq!(numerator_coefficients.len(), n + 1);

        // Check that n+1'th elements are equal (taken from proof)
        let a = numerator_coefficients.last().unwrap();
        assert_ne!(a, &E::Fr::zero());
        let b = denominator_coefficients.last().unwrap();
        assert_ne!(b, &E::Fr::zero());
        assert_eq!(*a / b, E::Fr::one());

        // Remove those extra elements
        numerator_coefficients.remove(n);
        denominator_coefficients.remove(n);

        // Combine numerator and denominator

        let mut z_coefficients: Vec<E::Fr> = Vec::with_capacity(n);
        for (numerator, denominator) in numerator_coefficients
            .iter()
            .zip(denominator_coefficients.iter())
        {
            z_coefficients.push(*numerator / &denominator);
        }
        assert_eq!(z_coefficients.len(), n);

        (
            z_coefficients,
            numerator_partial_components,
            denominator_partial_components,
        )
    }

    fn compute_fast_permutation_poly(
        &self,
        domain: &EvaluationDomain<E::Fr>,
        w_l: &[E::Fr],
        w_r: &[E::Fr],
        w_o: &[E::Fr],
        beta: &E::Fr,
        gamma: &E::Fr,
    ) -> Vec<E::Fr> {
        let n = domain.size();

        let k1 = E::Fr::multiplicative_generator();
<<<<<<< HEAD
        let k2 = E::Fr::from(13.into());
=======
        let k2 = E::Fr::from_repr(13.into());
>>>>>>> abf5fd0e

        // Compute beta * roots
        let common_roots: Vec<_> = domain.elements().map(|root| root * beta).collect();

        use rayon::iter::ParallelIterator;
        let left_sigma_mapping = self.left_sigma_mapping.as_ref().unwrap();
        let right_sigma_mapping = self.right_sigma_mapping.as_ref().unwrap();
        let out_sigma_mapping = self.out_sigma_mapping.as_ref().unwrap();

        // Compute beta * sigma polynomials
        let beta_left_sigmas: Vec<_> = left_sigma_mapping
            .par_iter()
            .map(|sigma| *sigma * beta)
            .collect();
        let beta_right_sigmas: Vec<_> = right_sigma_mapping
            .par_iter()
            .map(|sigma| *sigma * beta)
            .collect();
        let beta_out_sigmas: Vec<_> = out_sigma_mapping
            .par_iter()
            .map(|sigma| *sigma * beta)
            .collect();

        // Compute beta * roots * k1
        let beta_roots_k1: Vec<_> = common_roots.par_iter().map(|x| *x * &k1).collect();

        // Compute beta * roots * k2
        let beta_roots_k2: Vec<_> = common_roots.par_iter().map(|x| *x * &k2).collect();

        // Compute left_wire + gamma
        let wL_gamma: Vec<_> = w_l.par_iter().map(|w_L| *w_L + gamma).collect();

        // Compute right_wire + gamma
        let wR_gamma: Vec<_> = w_r.par_iter().map(|w_R| *w_R + gamma).collect();

        // Compute out_wire + gamma
        let wO_gamma: Vec<_> = w_o.par_iter().map(|w_O| *w_O + gamma).collect();

        // Compute 6 acumulator components
        // Parallisable
        let mut acumulator_components_without_l1: Vec<_> = (
            wL_gamma,
            wR_gamma,
            wO_gamma,
            common_roots,
            beta_roots_k1,
            beta_roots_k2,
            beta_left_sigmas,
            beta_right_sigmas,
            beta_out_sigmas,
        )
            .into_par_iter()
            .map(
                |(
                    w_l_gamma,
                    w_r_gamma,
                    w_o_gamma,
                    beta_root,
                    beta_root_k1,
                    beta_root_k2,
                    beta_left_sigma,
                    beta_right_sigma,
                    beta_out_sigma,
                )| {
                    // w_j + beta * root^j-1 + gamma
                    let AC1 = w_l_gamma + &beta_root;

                    // w_{n+j} + beta * k1 * root^j-1 + gamma
                    let AC2 = w_r_gamma + &beta_root_k1;

                    // w_{2n+j} + beta * k2 * root^j-1 + gamma
                    let AC3 = w_o_gamma + &beta_root_k2;

                    // 1 / w_j + beta * sigma(j) + gamma
                    let mut AC4 = w_l_gamma + &beta_left_sigma;
                    AC4.inverse_in_place().unwrap();

                    // 1 / w_{n+j} + beta * sigma(n+j) + gamma
                    let mut AC5 = w_r_gamma + &beta_right_sigma;
                    AC5.inverse_in_place().unwrap();

                    // 1 / w_{2n+j} + beta * sigma(2n+j) + gamma
                    let mut AC6 = w_o_gamma + &beta_out_sigma;
                    AC6.inverse_in_place().unwrap();

                    (AC1, AC2, AC3, AC4, AC5, AC6)
                },
            )
            .collect();

        // Prepend ones to the beginning of each acumulator to signify L_1(x)
        let acumulator_components = std::iter::once((
            E::Fr::one(),
            E::Fr::one(),
            E::Fr::one(),
            E::Fr::one(),
            E::Fr::one(),
            E::Fr::one(),
        ))
        .chain(acumulator_components_without_l1);

        // XXX: We could put this in with the previous iter method, but it will not be clear
        // Actually, we should not because the first part is parallelisable, while this section is not
        // Multiply each component of the accumulators
        // A simplified example is the following:
        // A1 = [1,2,3,4]
        // result = [1, 1*2, 1*2*3, 1*2*3*4]
        // Non Parallisable
        let mut prev = (
            E::Fr::one(),
            E::Fr::one(),
            E::Fr::one(),
            E::Fr::one(),
            E::Fr::one(),
            E::Fr::one(),
        );
        let product_acumulated_components: Vec<_> = acumulator_components
            .map(move |current_component| {
                prev.0 *= &current_component.0;
                prev.1 *= &current_component.1;
                prev.2 *= &current_component.2;
                prev.3 *= &current_component.3;
                prev.4 *= &current_component.4;
                prev.5 *= &current_component.5;

                prev
            })
            .collect();

        // right now we basically have 6 acumulators of the form:
        // A1 = [a1, a1 * a2, a1*a2*a3,...]
        // A2 = [b1, b1 * b2, b1*b2*b3,...]
        // A3 = [c1, c1 * c2, c1*c2*c3,...]
        // ... and so on
        // We want:
        // [a1*b1*c1, a1 * a2 *b1 * b2 * c1 * c2,...]
        // Parallisable
        let mut z: Vec<_> = product_acumulated_components
            .par_iter()
            .map(move |current_component| {
                let mut prev = E::Fr::one();
                prev *= &current_component.0;
                prev *= &current_component.1;
                prev *= &current_component.2;
                prev *= &current_component.3;
                prev *= &current_component.4;
                prev *= &current_component.5;

                prev
            })
            .collect();
        // Remove the last(n+1'th) element
        z.remove(n);

        assert_eq!(n, z.len());

        z
    }
}

#[cfg(test)]
mod test {
    use super::*;
    use algebra::curves::bls12_381::Bls12_381 as E;
    use algebra::fields::bls12_381::Fr;
    use algebra::UniformRand;
    use std::str::FromStr;
    #[test]
    fn test_permutation_format() {
        let mut perm: Permutation<E> = Permutation::new();

        let num_variables = 10;
        for i in 0..num_variables {
            let var = perm.new_variable(Fr::one());
            assert_eq!(var.0, i);
            assert_eq!(perm.variable_map.len(), i + 1);
            assert_eq!(perm.variables.len(), i + 1);
        }

        let var_one = perm.new_variable(Fr::one());
        let var_two = perm.new_variable(Fr::one() + &Fr::one());

        let gate_size = 100;
        for i in 0..gate_size {
            perm.add_variable_to_map(var_one, var_one, var_two, i);
        }

        // Check all gate_indices are valid
        for var in perm.variable_map.iter() {
            for wire in var.iter() {
                assert!(wire.gate_index < gate_size);
            }
        }
    }
    fn compute_identity_sigmas(n: usize) -> [Vec<Fr>; 3] {
        let domain = EvaluationDomain::new(n).unwrap();
        let sigma_1: Vec<_> = (0 + WireType::Left as usize..n + WireType::Left as usize).collect();
        let sigma_2: Vec<_> =
            (0 + WireType::Right as usize..n + WireType::Right as usize).collect();
        let sigma_3: Vec<_> =
            (0 + WireType::Output as usize..n + WireType::Output as usize).collect();

        let perm: Permutation<E> = Permutation::new();
        let sig_1 = perm.compute_permutation_lagrange(&sigma_1, &domain);
        let sig_2 = perm.compute_permutation_lagrange(&sigma_2, &domain);
        let sig_3 = perm.compute_permutation_lagrange(&sigma_3, &domain);

        [sig_1, sig_2, sig_3]
    }
    #[test]
    fn test_permutation_compute_sigmas_only_left_wires() {
        let mut perm: Permutation<E> = Permutation::new();

        let var_zero = perm.new_variable(Fr::zero());
        let var_one = perm.new_variable(Fr::one());
        let var_two = perm.new_variable(Fr::one() + &Fr::one());
        let var_three = perm.new_variable(Fr::one() + &Fr::one() + &Fr::one());
        let var_four = perm.new_variable(Fr::from(4 as u8));
        let var_five = perm.new_variable(Fr::from(5 as u8));
        let var_six = perm.new_variable(Fr::from(6 as u8));
        let var_seven = perm.new_variable(Fr::from(7 as u8));
        let var_eight = perm.new_variable(Fr::from(8 as u8));

        let num_wire_mappings = 4;

        // Add four wire mappings
        perm.add_variable_to_map(var_zero, var_zero, var_five, 0);
        perm.add_variable_to_map(var_zero, var_two, var_six, 1);
        perm.add_variable_to_map(var_zero, var_three, var_seven, 2);
        perm.add_variable_to_map(var_zero, var_four, var_eight, 3);

        /*

        var_zero = {L0, R0,L1,L2, L3}
        var_two = {R1}
        var_three = {R2}
        var_four = {R4}
        var_five = {01}
        var_six = {O2}
        var_seven = {O3}
        var_eight = {O4}

        Left_sigma = {R0, L2,L3, L0}
        Right_sigma = {L1, R1, R2, R3}
        Out_sigma = {O0, O1, O2, O3, O4}

        */

        let sigmas = perm.compute_sigma_permutations(num_wire_mappings);
        let left_sigma = &sigmas[0];
        let right_sigma = &sigmas[1];
        let out_sigma = &sigmas[2];

        // Check the left sigma polynomial
        assert_eq!(left_sigma[0] - (WireType::Right as usize), 0);
        assert_eq!(left_sigma[1] - (WireType::Left as usize), 2);
        assert_eq!(left_sigma[2] - (WireType::Left as usize), 3);
        assert_eq!(left_sigma[3] - (WireType::Left as usize), 0);

        // Check the right sigma polynomial
        assert_eq!(right_sigma[0] - (WireType::Left as usize), 1);
        assert_eq!(right_sigma[1] - (WireType::Right as usize), 1);
        assert_eq!(right_sigma[2] - (WireType::Right as usize), 2);
        assert_eq!(right_sigma[3] - (WireType::Right as usize), 3);

        // Check the output sigma polynomial
        assert_eq!(out_sigma[0] - (WireType::Output as usize), 0);
        assert_eq!(out_sigma[1] - (WireType::Output as usize), 1);
        assert_eq!(out_sigma[2] - (WireType::Output as usize), 2);
        assert_eq!(out_sigma[3] - (WireType::Output as usize), 3);

        let domain = EvaluationDomain::new(num_wire_mappings).unwrap();
        let k1 = Fr::multiplicative_generator();
<<<<<<< HEAD
        let k2 = Fr::from_str("13").unwrap();
=======
        let k2 = Fr::from_repr(13.into());
>>>>>>> abf5fd0e
        let w: Fr = domain.group_gen;
        let w_squared = w.pow(&[2 as u64]);
        let w_cubed = w.pow(&[3 as u64]);

        // check the left sigmas have been encoded properly
        // Left_sigma = {R0, L2,L3, L0}
        // Should turn into {1 * k1, w^2, w^3, 1}
        let encoded_left_sigma = perm.compute_permutation_lagrange(left_sigma, &domain);
        assert_eq!(encoded_left_sigma[0], Fr::one() * &k1);
        assert_eq!(encoded_left_sigma[1], w_squared);
        assert_eq!(encoded_left_sigma[2], w_cubed);
        assert_eq!(encoded_left_sigma[3], Fr::one());

        // check the right sigmas have been encoded properly
        // Right_sigma = {L1, R1, R2, R3}
        // Should turn into {w, w * k1, w^2 * k1, w^3 * k1}
        let encoded_right_sigma = perm.compute_permutation_lagrange(right_sigma, &domain);
        assert_eq!(encoded_right_sigma[0], w);
        assert_eq!(encoded_right_sigma[1], w * &k1);
        assert_eq!(encoded_right_sigma[2], w_squared * &k1);
        assert_eq!(encoded_right_sigma[3], w_cubed * &k1);

        // check the output sigmas have been encoded properly
        // Out_sigma = {O0, O1, O2, O3, O4}
        // Should turn into {1 * k2, w * k2, w^2 * k2, w^3 * k2}
        let encoded_output_sigma = perm.compute_permutation_lagrange(out_sigma, &domain);
        assert_eq!(encoded_output_sigma[0], Fr::one() * &k2);
        assert_eq!(encoded_output_sigma[1], w * &k2);
        assert_eq!(encoded_output_sigma[2], w_squared * &k2);
        assert_eq!(encoded_output_sigma[3], w_cubed * &k2);

        let w_l = vec![
            Fr::from(2 as u8),
            Fr::from(2 as u8),
            Fr::from(2 as u8),
            Fr::from(2 as u8),
        ];
        let w_r = vec![Fr::from(2 as u8), Fr::one(), Fr::one(), Fr::one()];
        let w_o = vec![Fr::one(), Fr::one(), Fr::one(), Fr::one()];

        test_correct_permutation_poly(
            num_wire_mappings,
            perm,
            &domain,
            w_l.clone(),
            w_r.clone(),
            w_o.clone(),
        );
    }
    #[test]
    fn test_permutation_compute_sigmas() {
        let mut perm: Permutation<E> = Permutation::new();

        let var_one = perm.new_variable(Fr::one());
        let var_two = perm.new_variable(Fr::one() + &Fr::one());
        let var_three = perm.new_variable(Fr::one() + &Fr::one() + &Fr::one());

        let num_wire_mappings = 4;

        // Add four wire mappings
        perm.add_variable_to_map(var_one, var_one, var_two, 0);
        perm.add_variable_to_map(var_two, var_one, var_two, 1);
        perm.add_variable_to_map(var_three, var_three, var_one, 2);
        perm.add_variable_to_map(var_two, var_one, var_three, 3);

        /*
        Below is a sketch of the map created by adding the specific variables into the map

        var_one : {L0,R0, R1, O2, R3 }
        var_two : {O0, L1, O1, L3}
        var_three : {L2, R2, O3}

        Left_Sigma : {0,1,2,3} -> {R0,O1,R2,O0}
        Right_Sigma : {0,1,2,3} -> {R1, O2, O3, L0}
        Out_Sigma : {0,1,2,3} -> {L1, L3, R3, L2}

        */

        let sigmas = perm.compute_sigma_permutations(num_wire_mappings);
        let left_sigma = &sigmas[0];
        let right_sigma = &sigmas[1];
        let out_sigma = &sigmas[2];

        // Check the left sigma polynomial
        assert_eq!(left_sigma[0] - (WireType::Right as usize), 0);
        assert_eq!(left_sigma[1] - (WireType::Output as usize), 1);
        assert_eq!(left_sigma[2] - (WireType::Right as usize), 2);
        assert_eq!(left_sigma[3] - (WireType::Output as usize), 0);

        // Check the right sigma polynomial
        assert_eq!(right_sigma[0] - (WireType::Right as usize), 1);
        assert_eq!(right_sigma[1] - (WireType::Output as usize), 2);
        assert_eq!(right_sigma[2] - (WireType::Output as usize), 3);
        assert_eq!(right_sigma[3] - (WireType::Left as usize), 0);

        // Check the output sigma polynomial
        assert_eq!(out_sigma[0] - (WireType::Left as usize), 1);
        assert_eq!(out_sigma[1] - (WireType::Left as usize), 3);
        assert_eq!(out_sigma[2] - (WireType::Right as usize), 3);
        assert_eq!(out_sigma[3] - (WireType::Left as usize), 2);

        /*

        Check that the unique encodings of the sigma polynomials have been computed properly
        Left_Sigma : {R0,O1,R2,O0}
            When encoded using w, k1,k2 we have {1 * k1, w * k2, w^2 *k1, w^3 * k2}

        Right_Sigma : {R1, O2, O3, L0}
            When encoded using w, k1,k2 we have {1 * k1, w * k2, w^2 * k2, w^3}

        Out_Sigma : {L1, L3, R3, L2}
            When encoded using w, k1, k2 we have {1, w , w^2 * k1, w^3}
        */
        let domain = EvaluationDomain::new(num_wire_mappings).unwrap();
        let k1 = Fr::multiplicative_generator();
<<<<<<< HEAD
        let k2 = Fr::from_str("13").unwrap();
=======
        let k2 = Fr::from_repr(13.into());
>>>>>>> abf5fd0e
        let w: Fr = domain.group_gen;
        let w_squared = w.pow(&[2 as u64]);
        let w_cubed = w.pow(&[3 as u64]);
        // check the left sigmas have been encoded properly
        let encoded_left_sigma = perm.compute_permutation_lagrange(left_sigma, &domain);
        assert_eq!(encoded_left_sigma[0], k1);
        assert_eq!(encoded_left_sigma[1], w * &k2);
        assert_eq!(encoded_left_sigma[2], w_squared * &k1);
        assert_eq!(encoded_left_sigma[3], Fr::one() * &k2);

        // check the right sigmas have been encoded properly
        let encoded_right_sigma = perm.compute_permutation_lagrange(right_sigma, &domain);
        assert_eq!(encoded_right_sigma[0], w * &k1);
        assert_eq!(encoded_right_sigma[1], w_squared * &k2);
        assert_eq!(encoded_right_sigma[2], w_cubed * &k2);
        assert_eq!(encoded_right_sigma[3], Fr::one());

        // check the output sigmas have been encoded properly
        let encoded_output_sigma = perm.compute_permutation_lagrange(out_sigma, &domain);
        assert_eq!(encoded_output_sigma[0], w);
        assert_eq!(encoded_output_sigma[1], w_cubed);
        assert_eq!(encoded_output_sigma[2], w_cubed * &k1);
        assert_eq!(encoded_output_sigma[3], w_squared);
    }

    #[test]
    // Checks that when gamma = zero and beta = 1
    // root^3 * k_1 * k_2 / (left_sigma * right_sigma * out_sigma) == 1
    // If the encoding for the permutation does not have unique values then this test would fail
    fn test_permutation_encoding_has_unique_values() {
        let mut perm: Permutation<E> = Permutation::new();
        let k1 = Fr::multiplicative_generator();
<<<<<<< HEAD
        let k2 = Fr::from_str("13").unwrap();
=======
        let k2 = Fr::from_repr(13.into());
>>>>>>> abf5fd0e

        let num_wire_mappings = 4;

        let var_one = perm.new_variable(Fr::one());
        let var_two = perm.new_variable(Fr::one() + &Fr::one());
        let var_three = perm.new_variable(Fr::one() + &Fr::one() + &Fr::one());

        // Add four wire mappings
        perm.add_variable_to_map(var_one, var_one, var_two, 0);
        perm.add_variable_to_map(var_two, var_one, var_two, 1);
        perm.add_variable_to_map(var_three, var_three, var_one, 2);
        perm.add_variable_to_map(var_two, var_one, var_three, 3);

        let domain = EvaluationDomain::new(num_wire_mappings).unwrap();

        let _ = perm.compute_sigma_polynomials(num_wire_mappings, &domain);

        let mut prod_left_sigma = Fr::one();
        for element in perm.left_sigma_mapping.unwrap().iter() {
            prod_left_sigma = prod_left_sigma * &element;
        }
        let mut prod_right_sigma = Fr::one();
        for element in perm.right_sigma_mapping.unwrap().iter() {
            prod_right_sigma = prod_right_sigma * &element;
        }
        let mut prod_out_sigma = Fr::one();
        for element in perm.out_sigma_mapping.unwrap().iter() {
            prod_out_sigma = prod_out_sigma * &element;
        }

        let copy_grand_prod = (prod_left_sigma * &prod_right_sigma) * &prod_out_sigma;

        let mut identity_grand_prod = Fr::one();
        for element in domain.elements() {
            let root_cubed = element.pow(&[3 as u64]);
            let prod = (root_cubed * &k1) * &k2;
            identity_grand_prod = identity_grand_prod * &prod;
        }

        assert_eq!(identity_grand_prod / &copy_grand_prod, Fr::one());
    }

    #[test]
    fn test_basic_slow_permutation_poly() {
        let num_wire_mappings = 2;
        let mut perm: Permutation<E> = Permutation::new();
        let mut transcript = Transcript::new(b"");
        let domain = EvaluationDomain::new(num_wire_mappings).unwrap();

        let var_one = perm.new_variable(Fr::one());
        let var_two = perm.new_variable(Fr::one() + &Fr::one());
        let var_three = perm.new_variable(Fr::one() + &Fr::one() + &Fr::one());

        perm.add_variable_to_map(var_one, var_two, var_three, 0);
        perm.add_variable_to_map(var_three, var_two, var_one, 1);

        let w_l: Vec<_> = vec![Fr::one(), Fr::from(3 as u8)];
        let w_r: Vec<_> = vec![Fr::from(2 as u8), Fr::from(2 as u8)];
        let w_o: Vec<_> = vec![Fr::from(3 as u8), Fr::one()];

        test_correct_permutation_poly(
            num_wire_mappings,
            perm,
            &domain,
            w_l.clone(),
            w_r.clone(),
            w_o.clone(),
        );
    }

    fn test_correct_permutation_poly(
        n: usize,
        mut perm: Permutation<E>,
        domain: &EvaluationDomain<Fr>,
        w_l: Vec<Fr>,
        w_r: Vec<Fr>,
        w_o: Vec<Fr>,
    ) {
        // 0. Generate beta and gammma challenges
        //
        let beta = Fr::rand(&mut rand::thread_rng());
        let gamma = Fr::rand(&mut rand::thread_rng());
        assert_ne!(gamma, beta); // This will make the z(gW) =

        //1. Compute the permutation polynomial using both methods
        // XXX: We should run benchmarks for these two methods
        //
        perm.compute_sigma_polynomials(n, &domain);
        let (z_vec, numerator_components, denominator_components) = perm
            .compute_slow_permutation_poly(
                domain,
                w_l.clone().into_iter(),
                w_r.clone().into_iter(),
                w_o.clone().into_iter(),
                &beta,
                &gamma,
            );

        let fast_z_vec =
            perm.compute_fast_permutation_poly(domain, &w_l, &w_r, &w_o, &beta, &gamma);
        assert_eq!(fast_z_vec, z_vec);

        // 2. First we perform basic tests on the permutation vector
        //
        // Check that the vector has length `n` and that the first element is `1`
        assert_eq!(z_vec.len(), n);
        assert_eq!(&z_vec[0], &Fr::one());
        //
        // Check that the \prod{f_i} / \prod{g_i} = 1
        // Where f_i and g_i are the numerator and denominator components in the permutation polynomial
        let (mut a_0, mut b_0) = (Fr::one(), Fr::one());
        for n in numerator_components.iter() {
            a_0 = a_0 * &n;
        }
        for n in denominator_components.iter() {
            b_0 = b_0 * &n;
        }
        assert_eq!(a_0 / &b_0, Fr::one());

        //3. Now we perform the two checks that need to be done on the permutation polynomial (z)
        let z_poly = Polynomial::from_coefficients_vec(domain.ifft(&z_vec));
        //
        // Check that z(w^{n+1}) == z(1) == 1
        // This is the first check in the protocol
        assert_eq!(z_poly.evaluate(Fr::one()), Fr::one());
        let n_plus_one = domain.elements().last().unwrap() * &domain.group_gen;
        assert_eq!(z_poly.evaluate(n_plus_one), Fr::one());
        //
        // Check that when z is unblinded, it has the correct degree
        assert_eq!(z_poly.degree(), n - 1);
        //
        // Check relationship between z(X) and z(Xw)
        // This is the second check in the protocol
        let roots: Vec<_> = domain.elements().collect();

        for i in 1..roots.len() {
            let current_root = roots[i];
            let next_root = current_root * &domain.group_gen;

            let current_identity_perm_product = &numerator_components[i];
            assert_ne!(current_identity_perm_product, &Fr::zero());

            let current_copy_perm_product = &denominator_components[i];
            assert_ne!(current_copy_perm_product, &Fr::zero());

            assert_ne!(current_copy_perm_product, current_identity_perm_product);

            let z_eval = z_poly.evaluate(current_root);
            assert_ne!(z_eval, Fr::zero());

            let z_eval_shifted = z_poly.evaluate(next_root);
            assert_ne!(z_eval_shifted, Fr::zero());

            // Z(Xw) * copy_perm
            let lhs = z_eval_shifted * &current_copy_perm_product;
            // Z(X) * iden_perm
            let rhs = z_eval * &current_identity_perm_product;
            assert_eq!(
                lhs, rhs,
                "check failed at index: {}\'n lhs is : {:?} \n rhs is :{:?}",
                i, lhs, rhs
            );
        }

        // Test that the shifted polynomial is correct
        let shifted_z = perm.shift_poly_by_one(fast_z_vec);
        let shifted_z_poly = Polynomial::from_coefficients_vec(domain.ifft(&shifted_z));
        for element in domain.elements() {
            let z_eval = z_poly.evaluate(element * &domain.group_gen);
            let shifted_z_eval = shifted_z_poly.evaluate(element);

            assert_eq!(z_eval, shifted_z_eval)
        }

        // Test that the public API version is also correct
<<<<<<< HEAD
        // We avoid the `Transcript` creation here since it will not do anything on the test
        let (z_x, z_xw) = perm.compute_permutation_poly(
=======
        let mut transcript = Transcript::new(b"");
        let (z_x, z_xw, _, _) = perm.compute_permutation_poly(
>>>>>>> abf5fd0e
            &domain,
            &mut rand::thread_rng(),
            &w_l,
            &w_r,
            &w_o,
            &(beta, gamma),
        );
        for element in domain.elements() {
            let z_eval = z_x.evaluate(element * &domain.group_gen);
            let shifted_z_eval = z_xw.evaluate(element);

            assert_eq!(z_eval, shifted_z_eval)
        }
    }
}<|MERGE_RESOLUTION|>--- conflicted
+++ resolved
@@ -150,11 +150,7 @@
         domain: &EvaluationDomain<E::Fr>,
     ) -> Vec<E::Fr> {
         let k1 = E::Fr::multiplicative_generator();
-<<<<<<< HEAD
         let k2 = E::Fr::from(13.into());
-=======
-        let k2 = E::Fr::from_repr(13.into());
->>>>>>> abf5fd0e
 
         let roots: Vec<_> = domain.elements().collect();
 
@@ -256,11 +252,7 @@
         let n = domain.size();
 
         let k1 = E::Fr::multiplicative_generator();
-<<<<<<< HEAD
         let k2 = E::Fr::from(13.into());
-=======
-        let k2 = E::Fr::from_repr(13.into());
->>>>>>> abf5fd0e
 
         let left_sigma_mapping = self.left_sigma_mapping.as_ref().unwrap();
         let right_sigma_mapping = self.right_sigma_mapping.as_ref().unwrap();
@@ -401,12 +393,7 @@
         let n = domain.size();
 
         let k1 = E::Fr::multiplicative_generator();
-<<<<<<< HEAD
         let k2 = E::Fr::from(13.into());
-=======
-        let k2 = E::Fr::from_repr(13.into());
->>>>>>> abf5fd0e
-
         // Compute beta * roots
         let common_roots: Vec<_> = domain.elements().map(|root| root * beta).collect();
 
@@ -679,11 +666,7 @@
 
         let domain = EvaluationDomain::new(num_wire_mappings).unwrap();
         let k1 = Fr::multiplicative_generator();
-<<<<<<< HEAD
         let k2 = Fr::from_str("13").unwrap();
-=======
-        let k2 = Fr::from_repr(13.into());
->>>>>>> abf5fd0e
         let w: Fr = domain.group_gen;
         let w_squared = w.pow(&[2 as u64]);
         let w_cubed = w.pow(&[3 as u64]);
@@ -799,11 +782,7 @@
         */
         let domain = EvaluationDomain::new(num_wire_mappings).unwrap();
         let k1 = Fr::multiplicative_generator();
-<<<<<<< HEAD
         let k2 = Fr::from_str("13").unwrap();
-=======
-        let k2 = Fr::from_repr(13.into());
->>>>>>> abf5fd0e
         let w: Fr = domain.group_gen;
         let w_squared = w.pow(&[2 as u64]);
         let w_cubed = w.pow(&[3 as u64]);
@@ -836,11 +815,7 @@
     fn test_permutation_encoding_has_unique_values() {
         let mut perm: Permutation<E> = Permutation::new();
         let k1 = Fr::multiplicative_generator();
-<<<<<<< HEAD
         let k2 = Fr::from_str("13").unwrap();
-=======
-        let k2 = Fr::from_repr(13.into());
->>>>>>> abf5fd0e
 
         let num_wire_mappings = 4;
 
@@ -1016,13 +991,8 @@
         }
 
         // Test that the public API version is also correct
-<<<<<<< HEAD
         // We avoid the `Transcript` creation here since it will not do anything on the test
         let (z_x, z_xw) = perm.compute_permutation_poly(
-=======
-        let mut transcript = Transcript::new(b"");
-        let (z_x, z_xw, _, _) = perm.compute_permutation_poly(
->>>>>>> abf5fd0e
             &domain,
             &mut rand::thread_rng(),
             &w_l,
