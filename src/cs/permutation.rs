use super::constraint_system::{Variable, WireData};

use super::doubly_linked_hashmap::DoublyHashMap;
use algebra::{
    curves::PairingEngine,
    fields::{Field, PrimeField},
};
use ff_fft::{DensePolynomial as Polynomial, EvaluationDomain};
use itertools::izip;
use num_traits::{One, Zero};
use rayon::iter::*;
use rayon::prelude::*;
use std::collections::HashMap;
use std::marker::PhantomData;
pub struct Permutation<E: PairingEngine> {
    _engine: PhantomData<E>,

    // These are the actual variable values
    // N.B. They should not be exposed to the end user once added into the composer
    pub(crate) variables: DoublyHashMap<E::Fr>,

    // Maps a variable to the wires that it is assosciated to
    pub(crate) variable_map: HashMap<Variable, Vec<WireData>>,

    left_sigma_mapping: Option<Vec<E::Fr>>,
    right_sigma_mapping: Option<Vec<E::Fr>>,
    out_sigma_mapping: Option<Vec<E::Fr>>,
}

impl<E: PairingEngine> Permutation<E> {
    /// Creates a permutation struct which will ultimately create the permutation polynomial
    pub fn new() -> Permutation<E> {
        Permutation::with_capacity(0)
    }
    pub fn with_capacity(expected_size: usize) -> Permutation<E> {
        Permutation {
            _engine: PhantomData,
            variables: DoublyHashMap::with_capacity(expected_size),
            variable_map: HashMap::with_capacity(expected_size),

            left_sigma_mapping: None,
            right_sigma_mapping: None,
            out_sigma_mapping: None,
        }
    }
    /// Adds a Scalar into the system and creates a new variable for it
    /// If the Scalar has not been previously added to the system
    pub fn new_variable(&mut self, s: E::Fr) -> Variable {
        let var = self.variables.insert(s);

        // Allocate space for the Variable on the variable_map
        // Each vector is initialised with a capacity of 16.
        // This number is a best guess estimate.
        self.variable_map.insert(var, Vec::with_capacity(16usize));

        var
    }
    /// Checks that the variables are valid by determining if they have been added to the system
    fn valid_variables(&self, variables: &[Variable]) -> bool {
        let results: Vec<bool> = variables
            .into_par_iter()
            .map(|var| self.variables.contains_key(&var))
            .filter(|boolean| boolean == &false)
            .collect();

        results.is_empty()
    }
    /// Maps a set of variables (a,b,c) to a set of Wires (left, right, out) with
    /// the corresponding gate index
    pub fn add_variable_to_map(
        &mut self,
        a: Variable,
        b: Variable,
        c: Variable,
        gate_index: usize,
    ) {
        assert!(self.valid_variables(&[a, b, c]));

        let left: WireData = WireData::Left(gate_index);
        let right: WireData = WireData::Right(gate_index);
        let output: WireData = WireData::Output(gate_index);

        // Map each variable to the wire it is assosciated with
        // This essentially tells us that:
        // Variable `a` is being used in the n'th gate as a left wire
        // Variable `b` is being used in the n'th gate as a right wire
        // Variable `c` is being used in the n'th gate as an output wire
        for (var, wire_data) in [a, b, c].into_iter().zip([left, right, output].into_iter()) {
            // Since we always allocate space for the Vec of WireData when a
            // Variable is added to the variable_map, this should never fail
            let vec_wire_data = self.variable_map.get_mut(var).unwrap();
            vec_wire_data.push(*wire_data);
        }
    }
    /// Convert variables to their actual Scalars
    pub(super) fn witness_vars_to_scalars(
        &self,
        w_l: &[Variable],
        w_r: &[Variable],
        w_o: &[Variable],
    ) -> (Vec<E::Fr>, Vec<E::Fr>, Vec<E::Fr>) {
        (
            w_l.par_iter().map(|var| self.variables[var]).collect(),
            w_r.par_iter().map(|var| self.variables[var]).collect(),
            w_o.par_iter().map(|var| self.variables[var]).collect(),
        )
    }

    // Performs shift by one permutation and computes sigma_1, sigma_2 and sigma_3 permutations from the variable maps
    pub(super) fn compute_sigma_permutations(&mut self, n: usize) -> [Vec<WireData>; 3] {
        let sigma_1: Vec<_> = (0..n).map(|x| WireData::Left(x)).collect();
        let sigma_2: Vec<_> = (0..n).map(|x| WireData::Right(x)).collect();
        let sigma_3: Vec<_> = (0..n).map(|x| WireData::Output(x)).collect();

        let mut sigmas = [sigma_1, sigma_2, sigma_3];

        for (_, wire_data) in self.variable_map.iter() {
            // Gets the data for each wire assosciated with this variable
            for (wire_index, current_wire) in wire_data.iter().enumerate() {
                // Fetch index of the next wire, if it is the last element
                // We loop back around to the beginning
                let next_index = match wire_index == wire_data.len() - 1 {
                    true => 0,
                    false => wire_index + 1,
                };

                // Fetch the next wire
                let next_wire = &wire_data[next_index];

                // Map current wire to next wire
                match current_wire {
                    WireData::Left(index) => sigmas[0][*index] = *next_wire,
                    WireData::Right(index) => sigmas[1][*index] = *next_wire,
                    WireData::Output(index) => sigmas[2][*index] = *next_wire,
                };
            }
        }

        sigmas
    }

    fn compute_permutation_lagrange(
        &self,
        sigma_mapping: &[WireData],
        domain: &EvaluationDomain<E::Fr>,
    ) -> Vec<E::Fr> {
        let k1 = E::Fr::multiplicative_generator();
        let k2 = E::Fr::from(13.into());

        let roots: Vec<_> = domain.elements().collect();

        let lagrange_poly: Vec<E::Fr> = sigma_mapping
            .iter()
            .map(|x| match x {
                WireData::Left(index) => {
                    let root = &roots[*index];
                    *root
                }
                WireData::Right(index) => {
                    let root = &roots[*index];
                    k1 * root
                }
                WireData::Output(index) => {
                    let root = &roots[*index];
                    k2 * root
                }
            })
            .collect();

        lagrange_poly
    }

    pub fn compute_sigma_polynomials(
        &mut self,
        n: usize,
        domain: &EvaluationDomain<E::Fr>,
    ) -> (Vec<E::Fr>, Vec<E::Fr>, Vec<E::Fr>) {
        // Compute sigma mappings
        let sigmas = self.compute_sigma_permutations(n);

        assert_eq!(sigmas[0].len(), n);
        assert_eq!(sigmas[1].len(), n);
        assert_eq!(sigmas[2].len(), n);

        // define the sigma permutations using two non quadratic residues
        let left_sigma = self.compute_permutation_lagrange(&sigmas[0], domain);
        let right_sigma = self.compute_permutation_lagrange(&sigmas[1], domain);
        let out_sigma = self.compute_permutation_lagrange(&sigmas[2], domain);

        let left_sigma_coeffs = domain.ifft(&left_sigma);
        let right_sigma_coeffs = domain.ifft(&right_sigma);
        let out_sigma_coeffs = domain.ifft(&out_sigma);

        self.left_sigma_mapping = Some(left_sigma);
        self.right_sigma_mapping = Some(right_sigma);
        self.out_sigma_mapping = Some(out_sigma);

        (left_sigma_coeffs, right_sigma_coeffs, out_sigma_coeffs)
    }

    pub(crate) fn compute_permutation_poly(
        &self,
        domain: &EvaluationDomain<E::Fr>,
        w_l: &[E::Fr],
        w_r: &[E::Fr],
        w_o: &[E::Fr],
        (beta, gamma): &(E::Fr, E::Fr),
    ) -> Vec<E::Fr> {
        let z_evaluations = self.compute_fast_permutation_poly(domain, w_l, w_r, w_o, beta, gamma);
        domain.ifft(&z_evaluations)
    }

    fn compute_slow_permutation_poly<I>(
        &self,
        domain: &EvaluationDomain<E::Fr>,
        w_l: I,
        w_r: I,
        w_o: I,
        beta: &E::Fr,
        gamma: &E::Fr,
    ) -> (Vec<E::Fr>, Vec<E::Fr>, Vec<E::Fr>)
    where
        I: Iterator<Item = E::Fr>,
    {
        let n = domain.size();

        let k1 = E::Fr::multiplicative_generator();
        let k2 = E::Fr::from(13.into());

        let left_sigma_mapping = self.left_sigma_mapping.as_ref().unwrap();
        let right_sigma_mapping = self.right_sigma_mapping.as_ref().unwrap();
        let out_sigma_mapping = self.out_sigma_mapping.as_ref().unwrap();

        // Compute beta * sigma polynomials
        let beta_left_sigma_iter = left_sigma_mapping.iter().map(|sigma| *sigma * beta);
        let beta_right_sigma_iter = right_sigma_mapping.iter().map(|sigma| *sigma * beta);
        let beta_out_sigma_iter = out_sigma_mapping.iter().map(|sigma| *sigma * beta);

        // Compute beta * roots
        let beta_roots_iter = domain.elements().map(|root| root * beta);

        // Compute beta * roots * k1
        let beta_roots_k1_iter = domain.elements().map(|root| (k1 * beta) * &root);

        // Compute beta * roots * k2
        let beta_roots_k2_iter = domain.elements().map(|root| (k2 * beta) * &root);

        // Compute left_wire + gamma
        let wL_gamma: Vec<_> = w_l.map(|w| w + gamma).collect();

        // Compute right_wire + gamma
        let wR_gamma: Vec<_> = w_r.map(|w| w + gamma).collect();

        // Compute out_wire + gamma
        let wO_gamma: Vec<_> = w_o.map(|w| w + gamma).collect();

        let mut numerator_partial_components: Vec<E::Fr> = Vec::with_capacity(n);
        let mut denominator_partial_components: Vec<E::Fr> = Vec::with_capacity(n);

        let mut numerator_coefficients: Vec<E::Fr> = Vec::with_capacity(n);
        let mut denominator_coefficients: Vec<E::Fr> = Vec::with_capacity(n);

        // First element in both of them is one
        numerator_coefficients.push(E::Fr::one());
        denominator_coefficients.push(E::Fr::one());

        // Compute numerator coefficients
        for (w_l_gamma, w_r_gamma, w_o_gamma, beta_root, beta_root_k1, beta_root_k2) in izip!(
            wL_gamma.iter(),
            wR_gamma.iter(),
            wO_gamma.iter(),
            beta_roots_iter,
            beta_roots_k1_iter,
            beta_roots_k2_iter,
        ) {
            // (w_L + beta * root + gamma)
            let prod_a = beta_root + w_l_gamma;

            // (w_R + beta * root * k_1 + gamma)
            let prod_b = beta_root_k1 + w_r_gamma;

            // (w_O + beta * root * k_2 + gamma)
            let prod_c = beta_root_k2 + w_o_gamma;

            let mut prod = prod_a * &prod_b;
            prod = prod * &prod_c;

            numerator_partial_components.push(prod);

            prod = prod * numerator_coefficients.last().unwrap();

            numerator_coefficients.push(prod);
        }

        // Compute denominator coefficients
        for (w_l_gamma, w_r_gamma, w_o_gamma, beta_left_sigma, beta_right_sigma, beta_out_sigma) in izip!(
            wL_gamma,
            wR_gamma,
            wO_gamma,
            beta_left_sigma_iter,
            beta_right_sigma_iter,
            beta_out_sigma_iter,
        ) {
            // (w_L + beta * root + gamma)
            let prod_a = beta_left_sigma + &w_l_gamma;

            // (w_R + beta * root * k_1 + gamma)
            let prod_b = beta_right_sigma + &w_r_gamma;

            // (w_O + beta * root * k_2 + gamma)
            let prod_c = beta_out_sigma + &w_o_gamma;

            let mut prod = prod_a * &prod_b;
            prod = prod * &prod_c;

            denominator_partial_components.push(prod);

            let last_element = denominator_coefficients.last().unwrap();

            prod = prod * last_element;

            denominator_coefficients.push(prod);
        }

        assert_eq!(denominator_coefficients.len(), n + 1);
        assert_eq!(numerator_coefficients.len(), n + 1);

        // Check that n+1'th elements are equal (taken from proof)
        let a = numerator_coefficients.last().unwrap();
        assert_ne!(a, &E::Fr::zero());
        let b = denominator_coefficients.last().unwrap();
        assert_ne!(b, &E::Fr::zero());
        assert_eq!(*a / b, E::Fr::one());

        // Remove those extra elements
        numerator_coefficients.remove(n);
        denominator_coefficients.remove(n);

        // Combine numerator and denominator

        let mut z_coefficients: Vec<E::Fr> = Vec::with_capacity(n);
        for (numerator, denominator) in numerator_coefficients
            .iter()
            .zip(denominator_coefficients.iter())
        {
            z_coefficients.push(*numerator / &denominator);
        }
        assert_eq!(z_coefficients.len(), n);

        (
            z_coefficients,
            numerator_partial_components,
            denominator_partial_components,
        )
    }

    fn compute_fast_permutation_poly(
        &self,
        domain: &EvaluationDomain<E::Fr>,
        w_l: &[E::Fr],
        w_r: &[E::Fr],
        w_o: &[E::Fr],
        beta: &E::Fr,
        gamma: &E::Fr,
    ) -> Vec<E::Fr> {
        let n = domain.size();

        let k1 = E::Fr::multiplicative_generator();
        let k2 = E::Fr::from(13.into());
        // Compute beta * roots
        let common_roots: Vec<_> = domain.elements().map(|root| root * beta).collect();

        use rayon::iter::ParallelIterator;
        let left_sigma_mapping = self.left_sigma_mapping.as_ref().unwrap();
        let right_sigma_mapping = self.right_sigma_mapping.as_ref().unwrap();
        let out_sigma_mapping = self.out_sigma_mapping.as_ref().unwrap();

        // Compute beta * sigma polynomials
        let beta_left_sigmas: Vec<_> = left_sigma_mapping
            .par_iter()
            .map(|sigma| *sigma * beta)
            .collect();
        let beta_right_sigmas: Vec<_> = right_sigma_mapping
            .par_iter()
            .map(|sigma| *sigma * beta)
            .collect();
        let beta_out_sigmas: Vec<_> = out_sigma_mapping
            .par_iter()
            .map(|sigma| *sigma * beta)
            .collect();

        // Compute beta * roots * k1
        let beta_roots_k1: Vec<_> = common_roots.par_iter().map(|x| *x * &k1).collect();

        // Compute beta * roots * k2
        let beta_roots_k2: Vec<_> = common_roots.par_iter().map(|x| *x * &k2).collect();

        // Compute left_wire + gamma
        let wL_gamma: Vec<_> = w_l.par_iter().map(|w_L| *w_L + gamma).collect();

        // Compute right_wire + gamma
        let wR_gamma: Vec<_> = w_r.par_iter().map(|w_R| *w_R + gamma).collect();

        // Compute out_wire + gamma
        let wO_gamma: Vec<_> = w_o.par_iter().map(|w_O| *w_O + gamma).collect();

        // Compute 6 accumulator components
        // Parallisable
        let mut acumulator_components_without_l1: Vec<_> = (
            wL_gamma,
            wR_gamma,
            wO_gamma,
            common_roots,
            beta_roots_k1,
            beta_roots_k2,
            beta_left_sigmas,
            beta_right_sigmas,
            beta_out_sigmas,
        )
            .into_par_iter()
            .map(
                |(
                    w_l_gamma,
                    w_r_gamma,
                    w_o_gamma,
                    beta_root,
                    beta_root_k1,
                    beta_root_k2,
                    beta_left_sigma,
                    beta_right_sigma,
                    beta_out_sigma,
                )| {
                    // w_j + beta * root^j-1 + gamma
                    let AC1 = w_l_gamma + &beta_root;

                    // w_{n+j} + beta * k1 * root^j-1 + gamma
                    let AC2 = w_r_gamma + &beta_root_k1;

                    // w_{2n+j} + beta * k2 * root^j-1 + gamma
                    let AC3 = w_o_gamma + &beta_root_k2;

                    // 1 / w_j + beta * sigma(j) + gamma
                    let mut AC4 = w_l_gamma + &beta_left_sigma;
                    AC4.inverse_in_place().unwrap();

                    // 1 / w_{n+j} + beta * sigma(n+j) + gamma
                    let mut AC5 = w_r_gamma + &beta_right_sigma;
                    AC5.inverse_in_place().unwrap();

                    // 1 / w_{2n+j} + beta * sigma(2n+j) + gamma
                    let mut AC6 = w_o_gamma + &beta_out_sigma;
                    AC6.inverse_in_place().unwrap();

                    (AC1, AC2, AC3, AC4, AC5, AC6)
                },
            )
            .collect();

        // Prepend ones to the beginning of each acumulator to signify L_1(x)
        let acumulator_components = std::iter::once((
            E::Fr::one(),
            E::Fr::one(),
            E::Fr::one(),
            E::Fr::one(),
            E::Fr::one(),
            E::Fr::one(),
        ))
        .chain(acumulator_components_without_l1);

        // Multiply each component of the accumulators
        // A simplified example is the following:
        // A1 = [1,2,3,4]
        // result = [1, 1*2, 1*2*3, 1*2*3*4]
        // Non Parallisable
        let mut prev = (
            E::Fr::one(),
            E::Fr::one(),
            E::Fr::one(),
            E::Fr::one(),
            E::Fr::one(),
            E::Fr::one(),
        );
        let product_acumulated_components: Vec<_> = acumulator_components
            .map(move |current_component| {
                prev.0 *= &current_component.0;
                prev.1 *= &current_component.1;
                prev.2 *= &current_component.2;
                prev.3 *= &current_component.3;
                prev.4 *= &current_component.4;
                prev.5 *= &current_component.5;

                prev
            })
            .collect();

        // right now we basically have 6 acumulators of the form:
        // A1 = [a1, a1 * a2, a1*a2*a3,...]
        // A2 = [b1, b1 * b2, b1*b2*b3,...]
        // A3 = [c1, c1 * c2, c1*c2*c3,...]
        // ... and so on
        // We want:
        // [a1*b1*c1, a1 * a2 *b1 * b2 * c1 * c2,...]
        // Parallisable
        let mut z: Vec<_> = product_acumulated_components
            .par_iter()
            .map(move |current_component| {
                let mut prev = E::Fr::one();
                prev *= &current_component.0;
                prev *= &current_component.1;
                prev *= &current_component.2;
                prev *= &current_component.3;
                prev *= &current_component.4;
                prev *= &current_component.5;

                prev
            })
            .collect();
        // Remove the last(n+1'th) element
        z.remove(n);

        assert_eq!(n, z.len());

        z
    }
}

#[cfg(test)]
mod test {
    use super::*;
    use algebra::curves::bls12_381::Bls12_381 as E;
    use algebra::fields::bls12_381::Fr;
    use algebra::UniformRand;
    use std::str::FromStr;
    #[test]
    fn test_permutation_format() {
        let mut perm: Permutation<E> = Permutation::new();

        let num_variables = 10u8;
        for i in 0..num_variables {
            let var = perm.new_variable(Fr::from(i));
            assert_eq!(var.0, i as usize);
            assert_eq!(perm.variable_map.len(), (i as usize) + 1);
            assert_eq!(perm.variables.len(), (i as usize) + 1);
        }

        let var_one = perm.new_variable(Fr::one());
        let var_two = perm.new_variable(Fr::one() + &Fr::one());

        let gate_size = 100;
        for i in 0..gate_size {
            perm.add_variable_to_map(var_one, var_one, var_two, i);
        }

        // Check all gate_indices are valid
        for (_, wire_data) in perm.variable_map.iter() {
            for wire in wire_data.iter() {
                match wire {
                    WireData::Left(index) | WireData::Right(index) | WireData::Output(index) => {
                        assert!(*index < gate_size)
                    }
                };
            }
        }
    }

    #[test]
    fn test_permutation_compute_sigmas_only_left_wires() {
        let mut perm: Permutation<E> = Permutation::new();

        let var_zero = perm.new_variable(Fr::zero());
        let var_one = perm.new_variable(Fr::one());
        let var_two = perm.new_variable(Fr::one() + &Fr::one());
        let var_three = perm.new_variable(Fr::one() + &Fr::one() + &Fr::one());
        let var_four = perm.new_variable(Fr::from(4 as u8));
        let var_five = perm.new_variable(Fr::from(5 as u8));
        let var_six = perm.new_variable(Fr::from(6 as u8));
        let var_seven = perm.new_variable(Fr::from(7 as u8));
        let var_eight = perm.new_variable(Fr::from(8 as u8));

        let num_wire_mappings = 4;

        // Add four wire mappings
        perm.add_variable_to_map(var_zero, var_zero, var_five, 0);
        perm.add_variable_to_map(var_zero, var_two, var_six, 1);
        perm.add_variable_to_map(var_zero, var_three, var_seven, 2);
        perm.add_variable_to_map(var_zero, var_four, var_eight, 3);

        /*

        var_zero = {L0, R0,L1,L2, L3}
        var_two = {R1}
        var_three = {R2}
        var_four = {R4}
        var_five = {01}
        var_six = {O2}
        var_seven = {O3}
        var_eight = {O4}

        Left_sigma = {R0, L2,L3, L0}
        Right_sigma = {L1, R1, R2, R3}
        Out_sigma = {O0, O1, O2, O3, O4}

        */

        let sigmas = perm.compute_sigma_permutations(num_wire_mappings);
        let left_sigma = &sigmas[0];
        let right_sigma = &sigmas[1];
        let out_sigma = &sigmas[2];

        // Check the left sigma polynomial
        assert_eq!(left_sigma[0], WireData::Right(0));
        assert_eq!(left_sigma[1], WireData::Left(2));
        assert_eq!(left_sigma[2], WireData::Left(3));
        assert_eq!(left_sigma[3], WireData::Left(0));

        // Check the right sigma polynomial
        assert_eq!(right_sigma[0], WireData::Left(1));
        assert_eq!(right_sigma[1], WireData::Right(1));
        assert_eq!(right_sigma[2], WireData::Right(2));
        assert_eq!(right_sigma[3], WireData::Right(3));

        // Check the output sigma polynomial
        assert_eq!(out_sigma[0], WireData::Output(0));
        assert_eq!(out_sigma[1], WireData::Output(1));
        assert_eq!(out_sigma[2], WireData::Output(2));
        assert_eq!(out_sigma[3], WireData::Output(3));

        let domain = EvaluationDomain::new(num_wire_mappings).unwrap();
        let k1 = Fr::multiplicative_generator();
        let k2 = Fr::from(13u8);
        let w: Fr = domain.group_gen;
        let w_squared = w.pow(&[2 as u64]);
        let w_cubed = w.pow(&[3 as u64]);

        // check the left sigmas have been encoded properly
        // Left_sigma = {R0, L2,L3, L0}
        // Should turn into {1 * k1, w^2, w^3, 1}
        let encoded_left_sigma = perm.compute_permutation_lagrange(left_sigma, &domain);
        assert_eq!(encoded_left_sigma[0], Fr::one() * &k1);
        assert_eq!(encoded_left_sigma[1], w_squared);
        assert_eq!(encoded_left_sigma[2], w_cubed);
        assert_eq!(encoded_left_sigma[3], Fr::one());

        // check the right sigmas have been encoded properly
        // Right_sigma = {L1, R1, R2, R3}
        // Should turn into {w, w * k1, w^2 * k1, w^3 * k1}
        let encoded_right_sigma = perm.compute_permutation_lagrange(right_sigma, &domain);
        assert_eq!(encoded_right_sigma[0], w);
        assert_eq!(encoded_right_sigma[1], w * &k1);
        assert_eq!(encoded_right_sigma[2], w_squared * &k1);
        assert_eq!(encoded_right_sigma[3], w_cubed * &k1);

        // check the output sigmas have been encoded properly
        // Out_sigma = {O0, O1, O2, O3, O4}
        // Should turn into {1 * k2, w * k2, w^2 * k2, w^3 * k2}
        let encoded_output_sigma = perm.compute_permutation_lagrange(out_sigma, &domain);
        assert_eq!(encoded_output_sigma[0], Fr::one() * &k2);
        assert_eq!(encoded_output_sigma[1], w * &k2);
        assert_eq!(encoded_output_sigma[2], w_squared * &k2);
        assert_eq!(encoded_output_sigma[3], w_cubed * &k2);

        let w_l = vec![
            Fr::from(2 as u8),
            Fr::from(2 as u8),
            Fr::from(2 as u8),
            Fr::from(2 as u8),
        ];
        let w_r = vec![Fr::from(2 as u8), Fr::one(), Fr::one(), Fr::one()];
        let w_o = vec![Fr::one(), Fr::one(), Fr::one(), Fr::one()];

        test_correct_permutation_poly(
            num_wire_mappings,
            perm,
            &domain,
            w_l.clone(),
            w_r.clone(),
            w_o.clone(),
        );
    }
    #[test]
    fn test_permutation_compute_sigmas() {
        let mut perm: Permutation<E> = Permutation::new();

        let var_one = perm.new_variable(Fr::one());
        let var_two = perm.new_variable(Fr::one() + &Fr::one());
        let var_three = perm.new_variable(Fr::one() + &Fr::one() + &Fr::one());

        let num_wire_mappings = 4;

        // Add four wire mappings
        perm.add_variable_to_map(var_one, var_one, var_two, 0);
        perm.add_variable_to_map(var_two, var_one, var_two, 1);
        perm.add_variable_to_map(var_three, var_three, var_one, 2);
        perm.add_variable_to_map(var_two, var_one, var_three, 3);

        /*
        Below is a sketch of the map created by adding the specific variables into the map

        var_one : {L0,R0, R1, O2, R3 }
        var_two : {O0, L1, O1, L3}
        var_three : {L2, R2, O3}

        Left_Sigma : {0,1,2,3} -> {R0,O1,R2,O0}
        Right_Sigma : {0,1,2,3} -> {R1, O2, O3, L0}
        Out_Sigma : {0,1,2,3} -> {L1, L3, R3, L2}

        */

        let sigmas = perm.compute_sigma_permutations(num_wire_mappings);
        let left_sigma = &sigmas[0];
        let right_sigma = &sigmas[1];
        let out_sigma = &sigmas[2];

        // Check the left sigma polynomial
        assert_eq!(left_sigma[0], WireData::Right(0));
        assert_eq!(left_sigma[1], WireData::Output(1));
        assert_eq!(left_sigma[2], WireData::Right(2));
        assert_eq!(left_sigma[3], WireData::Output(0));

        // Check the right sigma polynomial
        assert_eq!(right_sigma[0], WireData::Right(1));
        assert_eq!(right_sigma[1], WireData::Output(2));
        assert_eq!(right_sigma[2], WireData::Output(3));
        assert_eq!(right_sigma[3], WireData::Left(0));

        // Check the output sigma polynomial
        assert_eq!(out_sigma[0], WireData::Left(1));
        assert_eq!(out_sigma[1], WireData::Left(3));
        assert_eq!(out_sigma[2], WireData::Right(3));
        assert_eq!(out_sigma[3], WireData::Left(2));

        /*

        Check that the unique encodings of the sigma polynomials have been computed properly
        Left_Sigma : {R0,O1,R2,O0}
            When encoded using w, k1,k2 we have {1 * k1, w * k2, w^2 *k1, w^3 * k2}

        Right_Sigma : {R1, O2, O3, L0}
            When encoded using w, k1,k2 we have {1 * k1, w * k2, w^2 * k2, w^3}

        Out_Sigma : {L1, L3, R3, L2}
            When encoded using w, k1, k2 we have {1, w , w^2 * k1, w^3}
        */
        let domain = EvaluationDomain::new(num_wire_mappings).unwrap();
        let k1 = Fr::multiplicative_generator();
        let k2 = Fr::from(13u8);
        let w: Fr = domain.group_gen;
        let w_squared = w.pow(&[2 as u64]);
        let w_cubed = w.pow(&[3 as u64]);
        // check the left sigmas have been encoded properly
        let encoded_left_sigma = perm.compute_permutation_lagrange(left_sigma, &domain);
        assert_eq!(encoded_left_sigma[0], k1);
        assert_eq!(encoded_left_sigma[1], w * &k2);
        assert_eq!(encoded_left_sigma[2], w_squared * &k1);
        assert_eq!(encoded_left_sigma[3], Fr::one() * &k2);

        // check the right sigmas have been encoded properly
        let encoded_right_sigma = perm.compute_permutation_lagrange(right_sigma, &domain);
        assert_eq!(encoded_right_sigma[0], w * &k1);
        assert_eq!(encoded_right_sigma[1], w_squared * &k2);
        assert_eq!(encoded_right_sigma[2], w_cubed * &k2);
        assert_eq!(encoded_right_sigma[3], Fr::one());

        // check the output sigmas have been encoded properly
        let encoded_output_sigma = perm.compute_permutation_lagrange(out_sigma, &domain);
        assert_eq!(encoded_output_sigma[0], w);
        assert_eq!(encoded_output_sigma[1], w_cubed);
        assert_eq!(encoded_output_sigma[2], w_cubed * &k1);
        assert_eq!(encoded_output_sigma[3], w_squared);
    }

    #[test]
    // Checks that when gamma = zero and beta = 1
    // root^3 * k_1 * k_2 / (left_sigma * right_sigma * out_sigma) == 1
    // If the encoding for the permutation does not have unique values then this test would fail
    fn test_permutation_encoding_has_unique_values() {
        let mut perm: Permutation<E> = Permutation::new();
        let k1 = Fr::multiplicative_generator();
        let k2 = Fr::from(13u8);

        let num_wire_mappings = 4;

        let var_one = perm.new_variable(Fr::one());
        let var_two = perm.new_variable(Fr::one() + &Fr::one());
        let var_three = perm.new_variable(Fr::one() + &Fr::one() + &Fr::one());

        // Add four wire mappings
        perm.add_variable_to_map(var_one, var_one, var_two, 0);
        perm.add_variable_to_map(var_two, var_one, var_two, 1);
        perm.add_variable_to_map(var_three, var_three, var_one, 2);
        perm.add_variable_to_map(var_two, var_one, var_three, 3);

        let domain = EvaluationDomain::new(num_wire_mappings).unwrap();

        let _ = perm.compute_sigma_polynomials(num_wire_mappings, &domain);

        let mut prod_left_sigma = Fr::one();
        for element in perm.left_sigma_mapping.unwrap().iter() {
<<<<<<< HEAD
            prod_left_sigma = prod_left_sigma * *element;
        }
        let mut prod_right_sigma = Fr::one();
        for element in perm.right_sigma_mapping.unwrap().iter() {
            prod_right_sigma = prod_right_sigma * *element;
        }
        let mut prod_out_sigma = Fr::one();
        for element in perm.out_sigma_mapping.unwrap().iter() {
            prod_out_sigma = prod_out_sigma * *element;
=======
            prod_left_sigma = prod_left_sigma * element;
        }
        let mut prod_right_sigma = Fr::one();
        for element in perm.right_sigma_mapping.unwrap().iter() {
            prod_right_sigma = prod_right_sigma * element;
        }
        let mut prod_out_sigma = Fr::one();
        for element in perm.out_sigma_mapping.unwrap().iter() {
            prod_out_sigma = prod_out_sigma * element;
>>>>>>> 98871c4c
        }

        let copy_grand_prod = (prod_left_sigma * prod_right_sigma) * prod_out_sigma;

        let mut identity_grand_prod = Fr::one();
        for element in domain.elements() {
            let root_cubed = element.pow(&[3 as u64]);
            let prod = (root_cubed * &k1) * &k2;
            identity_grand_prod = identity_grand_prod * prod;
        }

        assert_eq!(identity_grand_prod / &copy_grand_prod, Fr::one());
    }

    #[test]
    fn test_basic_slow_permutation_poly() {
        let num_wire_mappings = 2;
        let mut perm: Permutation<E> = Permutation::new();
        let domain = EvaluationDomain::new(num_wire_mappings).unwrap();

        let var_one = perm.new_variable(Fr::one());
        let var_two = perm.new_variable(Fr::one() + &Fr::one());
        let var_three = perm.new_variable(Fr::one() + &Fr::one() + &Fr::one());

        perm.add_variable_to_map(var_one, var_two, var_three, 0);
        perm.add_variable_to_map(var_three, var_two, var_one, 1);

        let w_l: Vec<_> = vec![Fr::one(), Fr::from(3 as u8)];
        let w_r: Vec<_> = vec![Fr::from(2 as u8), Fr::from(2 as u8)];
        let w_o: Vec<_> = vec![Fr::from(3 as u8), Fr::one()];

        test_correct_permutation_poly(
            num_wire_mappings,
            perm,
            &domain,
            w_l.clone(),
            w_r.clone(),
            w_o.clone(),
        );
    }

    // shifts the polynomials by one root of unity
    fn shift_poly_by_one(z_coefficients: Vec<Fr>) -> Vec<Fr> {
        let mut shifted_z_coefficients = z_coefficients;
        shifted_z_coefficients.push(shifted_z_coefficients[0]);
        shifted_z_coefficients.remove(0);
        shifted_z_coefficients
    }

    fn test_correct_permutation_poly(
        n: usize,
        mut perm: Permutation<E>,
        domain: &EvaluationDomain<Fr>,
        w_l: Vec<Fr>,
        w_r: Vec<Fr>,
        w_o: Vec<Fr>,
    ) {
        // 0. Generate beta and gammma challenges
        //
        let beta = Fr::rand(&mut rand::thread_rng());
        let gamma = Fr::rand(&mut rand::thread_rng());
        assert_ne!(gamma, beta); // This will make the z(gW) =

        //1. Compute the permutation polynomial using both methods
        //
        perm.compute_sigma_polynomials(n, &domain);
        let (z_vec, numerator_components, denominator_components) = perm
            .compute_slow_permutation_poly(
                domain,
                w_l.clone().into_iter(),
                w_r.clone().into_iter(),
                w_o.clone().into_iter(),
                &beta,
                &gamma,
            );

        let fast_z_vec =
            perm.compute_fast_permutation_poly(domain, &w_l, &w_r, &w_o, &beta, &gamma);
        assert_eq!(fast_z_vec, z_vec);

        // 2. First we perform basic tests on the permutation vector
        //
        // Check that the vector has length `n` and that the first element is `1`
        assert_eq!(z_vec.len(), n);
        assert_eq!(&z_vec[0], &Fr::one());
        //
        // Check that the \prod{f_i} / \prod{g_i} = 1
        // Where f_i and g_i are the numerator and denominator components in the permutation polynomial
        let (mut a_0, mut b_0) = (Fr::one(), Fr::one());
        for n in numerator_components.iter() {
            a_0 = a_0 * n;
        }
        for n in denominator_components.iter() {
            b_0 = b_0 * n;
        }
        assert_eq!(a_0 / &b_0, Fr::one());

        //3. Now we perform the two checks that need to be done on the permutation polynomial (z)
        let z_poly = Polynomial::from_coefficients_vec(domain.ifft(&z_vec));
        //
        // Check that z(w^{n+1}) == z(1) == 1
        // This is the first check in the protocol
        assert_eq!(z_poly.evaluate(Fr::one()), Fr::one());
        let n_plus_one = domain.elements().last().unwrap() * &domain.group_gen;
        assert_eq!(z_poly.evaluate(n_plus_one), Fr::one());
        //
        // Check that when z is unblinded, it has the correct degree
        assert_eq!(z_poly.degree(), n - 1);
        //
        // Check relationship between z(X) and z(Xw)
        // This is the second check in the protocol
        let roots: Vec<_> = domain.elements().collect();

        for i in 1..roots.len() {
            let current_root = roots[i];
            let next_root = current_root * &domain.group_gen;

            let current_identity_perm_product = &numerator_components[i];
            assert_ne!(current_identity_perm_product, &Fr::zero());

            let current_copy_perm_product = &denominator_components[i];
            assert_ne!(current_copy_perm_product, &Fr::zero());

            assert_ne!(current_copy_perm_product, current_identity_perm_product);

            let z_eval = z_poly.evaluate(current_root);
            assert_ne!(z_eval, Fr::zero());

            let z_eval_shifted = z_poly.evaluate(next_root);
            assert_ne!(z_eval_shifted, Fr::zero());

            // Z(Xw) * copy_perm
            let lhs = z_eval_shifted * current_copy_perm_product;
            // Z(X) * iden_perm
            let rhs = z_eval * current_identity_perm_product;
            assert_eq!(
                lhs, rhs,
                "check failed at index: {}\'n lhs is : {:?} \n rhs is :{:?}",
                i, lhs, rhs
            );
        }

        // Test that the shifted polynomial is correct
        let shifted_z = shift_poly_by_one(fast_z_vec);
        let shifted_z_poly = Polynomial::from_coefficients_vec(domain.ifft(&shifted_z));
        for element in domain.elements() {
            let z_eval = z_poly.evaluate(element * &domain.group_gen);
            let shifted_z_eval = shifted_z_poly.evaluate(element);

            assert_eq!(z_eval, shifted_z_eval)
        }
    }
}<|MERGE_RESOLUTION|>--- conflicted
+++ resolved
@@ -796,17 +796,6 @@
 
         let mut prod_left_sigma = Fr::one();
         for element in perm.left_sigma_mapping.unwrap().iter() {
-<<<<<<< HEAD
-            prod_left_sigma = prod_left_sigma * *element;
-        }
-        let mut prod_right_sigma = Fr::one();
-        for element in perm.right_sigma_mapping.unwrap().iter() {
-            prod_right_sigma = prod_right_sigma * *element;
-        }
-        let mut prod_out_sigma = Fr::one();
-        for element in perm.out_sigma_mapping.unwrap().iter() {
-            prod_out_sigma = prod_out_sigma * *element;
-=======
             prod_left_sigma = prod_left_sigma * element;
         }
         let mut prod_right_sigma = Fr::one();
@@ -816,7 +805,6 @@
         let mut prod_out_sigma = Fr::one();
         for element in perm.out_sigma_mapping.unwrap().iter() {
             prod_out_sigma = prod_out_sigma * element;
->>>>>>> 98871c4c
         }
 
         let copy_grand_prod = (prod_left_sigma * prod_right_sigma) * prod_out_sigma;
